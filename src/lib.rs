--- conflicted
+++ resolved
@@ -1,9 +1,6 @@
 pub mod ciphers;
-<<<<<<< HEAD
 pub mod data_structures;
-=======
 pub mod dynamic_programming;
->>>>>>> 37614da2
 pub mod general;
 pub mod searching;
 pub mod sorting;
